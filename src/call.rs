--- conflicted
+++ resolved
@@ -34,16 +34,13 @@
     send_message,
 };
 use ton_client::tvm::{run_tvm, run_get, ParamsOfRunTvm, ParamsOfRunGet, run_executor, ParamsOfRunExecutor, AccountForExecutor};
-<<<<<<< HEAD
+use ton_client::error::ClientError;
 use ton_block::{Account, MsgAddressInt, MsgAddrStd, Serializable};
 use ton_types::{SliceData};
 use std::str::FromStr;
 use serde_json::Value;
 
 pub type AccountId = SliceData;
-=======
-use ton_client::error::ClientError;
->>>>>>> c79043f5
 
 pub struct EncodedMessage {
     pub message_id: String,
@@ -305,7 +302,6 @@
     if res.is_err() {
         return Err(format!("{:#}", res.err().unwrap()));
     }
-<<<<<<< HEAD
     if is_fee {
         let fees = res.unwrap().fees;
         println!("{{");
@@ -319,8 +315,6 @@
     } else {
         println!("Local run succeeded. Executing onchain.");
     }
-=======
->>>>>>> c79043f5
     Ok(())
 }
 
@@ -434,17 +428,6 @@
             print_encoded_message(&msg);
         }
 
-<<<<<<< HEAD
-        if (!local && conf.local_run) || is_fee {
-            emulate_localy(ton.clone(), addr, msg.message.clone(), is_fee).await?;
-        }
-        let result;
-        if !is_fee {
-            result = send_message_and_wait(ton.clone(), addr, abi.clone(), msg.message, local, conf.clone()).await;
-        } else {
-            result = Ok(Value::Null);
-        }
-=======
         let mut retry: bool = true;
         let error_handler = |err: ClientError| {
             // obtaining error code
@@ -471,11 +454,15 @@
             }
         };
 
-        if !local && conf.local_run {
-            emulate_localy(ton.clone(), addr, msg.message.clone()).await?;
-        }
-        let result = send_message_and_wait(ton.clone(), addr, abi.clone(), msg.message, local, conf.clone(), error_handler).await;
->>>>>>> c79043f5
+        if (!local && conf.local_run) || is_fee {
+            emulate_localy(ton.clone(), addr, msg.message.clone(), is_fee).await?;
+        }
+        let result;
+        if !is_fee {
+            result = send_message_and_wait(ton.clone(), addr, abi.clone(), msg.message, local, conf.clone(), error_handler).await;
+        } else {
+            result = Ok(Value::Null);
+        }
 
         if result.is_ok() {
             return result;
